--- conflicted
+++ resolved
@@ -38,10 +38,7 @@
      */
     @After
     public void checkCount() {
-<<<<<<< HEAD
-=======
         assumeInstalledPhantomJS();
->>>>>>> 8fdc63bb
         assertThat(proxy.getCount(), is(greaterThan(0)));
     }
 
