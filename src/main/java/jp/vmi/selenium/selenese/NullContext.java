--- conflicted
+++ resolved
@@ -153,7 +153,6 @@
     }
 
     @Override
-<<<<<<< HEAD
     public DialogOverride getDialogOverride() {
         return null;
     }
@@ -169,9 +168,10 @@
 
     @Override
     public void resetState() {
-=======
+    }
+
+    @Override
     public boolean isInteractive() {
         return false;
->>>>>>> 6102de8a
     }
 }